--- conflicted
+++ resolved
@@ -6,7 +6,7 @@
   useContext,
   ReactNode,
 } from "react";
-import { supabase, getAuthenticatedClient } from "../lib/supabase";
+import { supabase } from "../lib/supabase";
 import AsyncStorage from "@react-native-async-storage/async-storage";
 import { UserRole } from "../types";
 import {
@@ -14,15 +14,11 @@
   validatePassword,
   generateResetToken,
   generateJWT,
-  storeAuthToken,
-  getAuthToken,
-  removeAuthToken,
-  getValidToken,
-  verifyJWT,
 } from "../utils/auth";
 import * as Crypto from "expo-crypto";
 
-// User data storage key
+// Auth token constants
+const AUTH_TOKEN_KEY = "auth_token";
 const USER_DATA_KEY = "user_data";
 
 interface AuthContextType {
@@ -59,250 +55,148 @@
     setUser(userData);
 
     try {
-      // Store auth token securely
-      await storeAuthToken(token);
-
-      // Store user data
+      // Store auth data in AsyncStorage
+      await AsyncStorage.setItem(AUTH_TOKEN_KEY, token);
       await AsyncStorage.setItem(USER_DATA_KEY, JSON.stringify(userData));
-
-      console.log("Authentication data stored securely");
-
-      // Update user role
-      await fetchUserRole(userData.id);
-    } catch (error) {
-      console.error("Authentication error:", error);
-    }
-  };
-
-  // Initialize the auth state on startup
-  useEffect(() => {
-    const initAuth = async () => {
-      setLoading(true);
-      try {
-        // Check for existing token
-        const token = await getValidToken();
-
-        if (!token) {
-          // If no valid token, check if this is first run
-          await checkFirstTimeSetup();
-          setLoading(false);
-          return;
-        }
-
-        // Verify token
-        const tokenData = await verifyJWT(token);
-        if (!tokenData || !tokenData.sub) {
-          // Invalid token
-          await signOut();
-          return;
-        }
-
-<<<<<<< HEAD
-        // Get stored user data
-        const storedUserStr = await AsyncStorage.getItem(USER_DATA_KEY);
-        if (!storedUserStr) {
-          await signOut();
-          return;
-=======
+      console.log("Authentication data stored in AsyncStorage");
+
+      // If userData has role, set it directly
+      if (userData?.role) {
+        console.log("User has role in userData:", userData.role);
+
+        const roleValue = userData.role.toLowerCase();
+        if (roleValue === "superadmin") {
+          console.log("Setting role to SUPER_ADMIN directly");
+          setUserRole(UserRole.SUPER_ADMIN);
+        } else if (roleValue === "admin" || roleValue === "companyadmin") {
+          console.log("Setting role to COMPANY_ADMIN directly");
+          setUserRole(UserRole.COMPANY_ADMIN);
+        } else if (roleValue === "employee") {
+          console.log("Setting role to EMPLOYEE directly");
+          setUserRole(UserRole.EMPLOYEE);
+        } else {
+          console.log("Unknown role value, fetching from database:", roleValue);
+          // Fetch user role from database
           if (userData?.id) {
             await fetchUserRole(userData.id);
           }
->>>>>>> afa6d100
-        }
-
-        const storedUser = JSON.parse(storedUserStr);
-
-        // Set auth state
-        setSession({ access_token: token });
-        setUser(storedUser);
-        await fetchUserRole(tokenData.sub as string);
+        }
+      } else {
+        // Fetch user role from database
+        if (userData?.id) {
+          console.log("No role in userData, fetching from database");
+          await fetchUserRole(userData.id);
+        }
+      }
+    } catch (error) {
+      console.error("Error in authenticate function:", error);
+    }
+
+    console.log("Authentication completed, setting loading to false");
+    setLoading(false);
+  };
+
+  useEffect(() => {
+    // Check for existing session in AsyncStorage
+    const loadStoredSession = async () => {
+      try {
+        console.log("Checking for stored session...");
+        const storedToken = await AsyncStorage.getItem(AUTH_TOKEN_KEY);
+        const storedUserData = await AsyncStorage.getItem(USER_DATA_KEY);
+
+        console.log("Stored session check result:", {
+          hasToken: !!storedToken,
+          hasUserData: !!storedUserData,
+        });
+
+        if (storedToken && storedUserData) {
+          const userData = JSON.parse(storedUserData);
+          console.log("Found stored session, restoring...", {
+            userId: userData.id,
+          });
+
+          setSession({ access_token: storedToken });
+          setUser(userData);
+
+          if (userData?.id) {
+            await fetchUserRole(userData.id);
+          }
+        }
       } catch (error) {
-        console.error("Error initializing auth:", error);
-        await signOut();
+        console.error("Error loading stored session:", error);
       } finally {
+        console.log("Session loading completed, setting loading to false");
         setLoading(false);
       }
     };
 
-    initAuth();
+    loadStoredSession();
   }, []);
 
-<<<<<<< HEAD
-  // Check if this is the first time setup
-  const checkFirstTimeSetup = async () => {
-    try {
-      // Check if admin exists
+  const fetchUserRole = async (userId: string) => {
+    try {
+      console.log("Fetching user role for ID:", userId);
+
+      // For debugging - log the user roles enum
+      console.log("UserRole enum values:", UserRole);
+
+      // Since RLS is disabled, we can use the regular supabase client
+      // First check if user is a super admin
+      console.log("Checking admin role directly...");
       const { data: adminData, error: adminError } = await supabase
         .from("admin")
-        .select("count")
-        .single();
-
-      if (adminError) {
-        console.error("Error checking admin count:", adminError);
-        setIsFirstTimeSetup(false);
-        return;
-      }
-
-      // If no admin records, it's first time setup
-      setIsFirstTimeSetup(adminData.count === 0);
-    } catch (error) {
-      console.error("First time setup check error:", error);
-      setIsFirstTimeSetup(false);
-    }
-  };
-
-  const setupDefaultAdmin = async () => {
-    setLoading(true);
-    try {
-      // Hash the password
-      const hashedPassword = await hashPassword(DEFAULT_ADMIN_PASSWORD);
-
-      // Create the default admin in your custom users table
-      const { data: userData, error: userError } = await supabase
-        .from("users")
-        .insert({
-          email: DEFAULT_ADMIN_EMAIL,
-          password_hash: hashedPassword,
-          status: "active",
-        })
-        .select("id")
-        .single();
-
-      if (userError) {
-        setLoading(false);
-        return { error: userError };
-      }
-
-      // Add the user to the admin table with super admin role
-      const { error: adminError } = await supabase.from("admin").insert({
-        id: userData.id,
-        email: DEFAULT_ADMIN_EMAIL,
-        role: UserRole.SUPER_ADMIN,
-        name: "System Administrator",
-        status: "active",
+        .select("role")
+        .eq("id", userId)
+        .single();
+
+      console.log("Admin check result:", {
+        adminData,
+        adminError: adminError ? adminError.message : null,
       });
 
-      if (adminError) {
-        setLoading(false);
-        return { error: adminError };
-      }
-
-      // Auto sign in with the default admin
-      return await signIn(DEFAULT_ADMIN_EMAIL, DEFAULT_ADMIN_PASSWORD);
-    } catch (error) {
-      setLoading(false);
-      return { error };
-    }
-  };
-
-=======
->>>>>>> afa6d100
-  const fetchUserRole = async (userId: string) => {
-    try {
-      console.log("Fetching user role for ID:", userId);
-
-      // For debugging - log the user roles enum
-      console.log("UserRole enum values:", UserRole);
-
-      // First check if user is a super admin
-      console.log("Checking admin role directly...");
-
-      try {
-        const { data: adminData, error: adminError } = await supabase
-          .from("admin")
-          .select("role, status")
-          .eq("id", userId);
-
-        console.log("Admin check result:", {
-          adminData,
-          adminError: adminError ? adminError.message : null,
-        });
-
-        if (adminData && adminData.length > 0 && adminData[0].role) {
-          const role = adminData[0].role.toLowerCase();
-          const status = adminData[0].status;
-          console.log(
-            "User is an admin with raw role value:",
-            role,
-            "status:",
-            status
-          );
-
-          // Only assign role if status is active or true
-          if (
-            role === "superadmin" &&
-            (status === "active" || status === true || status === "true")
-          ) {
-            console.log("Setting role to SUPER_ADMIN");
-            setUserRole(UserRole.SUPER_ADMIN);
-            setLoading(false);
-            return;
-          } else {
-            console.log(
-              "Admin account not active or has invalid status:",
-              status
-            );
-          }
-        }
-      } catch (adminCheckError) {
-        console.error("Error checking admin role:", adminCheckError);
+      if (adminData && adminData.role) {
+        const role = adminData.role.toLowerCase();
+        console.log("User is an admin with raw role value:", role);
+
+        // Map string role to enum
+        if (role === "superadmin") {
+          console.log("Setting role to SUPER_ADMIN");
+          setUserRole(UserRole.SUPER_ADMIN);
+          setLoading(false);
+          return;
+        }
       }
 
       // If not a super admin, check if user is a company user
       console.log("Checking company user role directly...");
-
-      try {
-        const { data: companyUserData, error: companyUserError } =
-          await supabase
-            .from("company_user")
-            .select("role, active_status")
-            .eq("id", userId);
-
-        console.log("Company user check result:", {
-          companyUserData,
-          companyUserError: companyUserError ? companyUserError.message : null,
-        });
-
-        if (
-          companyUserData &&
-          companyUserData.length > 0 &&
-          companyUserData[0].role
-        ) {
-          const role = companyUserData[0].role.toLowerCase();
-          const status = companyUserData[0].active_status;
-          console.log(
-            "User is a company user with raw role value:",
-            role,
-            "status:",
-            status
-          );
-
-          // Only assign role if status is active
-          if (status === "active" || status === true || status === "true") {
-            // Map string role to enum
-            if (role === "companyadmin" || role === "admin") {
-              console.log("Setting role to COMPANY_ADMIN");
-              setUserRole(UserRole.COMPANY_ADMIN);
-            } else if (role === "employee") {
-              console.log("Setting role to EMPLOYEE");
-              setUserRole(UserRole.EMPLOYEE);
-            } else {
-              console.log("Unknown company user role:", role);
-              setUserRole(null);
-            }
-          } else {
-            console.log("Company user account not active, status:", status);
-            setUserRole(null);
-          }
+      const { data: companyUserData, error: companyUserError } = await supabase
+        .from("company_user")
+        .select("role")
+        .eq("id", userId)
+        .single();
+
+      console.log("Company user check result:", {
+        companyUserData,
+        companyUserError: companyUserError ? companyUserError.message : null,
+      });
+
+      if (companyUserData && companyUserData.role) {
+        const role = companyUserData.role.toLowerCase();
+        console.log("User is a company user with raw role value:", role);
+
+        // Map string role to enum
+        if (role === "companyadmin" || role === "admin") {
+          console.log("Setting role to COMPANY_ADMIN");
+          setUserRole(UserRole.COMPANY_ADMIN);
+        } else if (role === "employee") {
+          console.log("Setting role to EMPLOYEE");
+          setUserRole(UserRole.EMPLOYEE);
         } else {
-          console.log("User has no role assigned");
+          console.log("Unknown company user role:", role);
           setUserRole(null);
         }
-      } catch (companyUserCheckError) {
-        console.error(
-          "Error checking company user role:",
-          companyUserCheckError
-        );
+      } else {
+        console.log("User has no role assigned");
         setUserRole(null);
       }
     } catch (error) {
@@ -475,83 +369,47 @@
       const { data: adminData } = await supabase
         .from("admin")
         .select("role")
-        .eq("id", userData.id);
-
-      if (adminData && adminData.length > 0 && adminData[0].role) {
-        role = adminData[0].role;
+        .eq("id", userData.id)
+        .single();
+
+      if (adminData && adminData.role) {
+        role = adminData.role;
       } else {
         // Check company_user table
         const { data: companyUserData } = await supabase
           .from("company_user")
           .select("role")
-          .eq("id", userData.id);
-
-        if (
-          companyUserData &&
-          companyUserData.length > 0 &&
-          companyUserData[0].role
-        ) {
-          role = companyUserData[0].role;
+          .eq("id", userData.id)
+          .single();
+
+        if (companyUserData && companyUserData.role) {
+          role = companyUserData.role;
         }
       }
 
       console.log("Retrieved user role:", role);
 
-      // Generate a proper JWT token for RLS
-      console.log("Generating JWT token with user data:", {
-        id: userData.id,
-        email: userData.email,
-        role: role || "user",
-      });
-
-      try {
-        const jwtToken = await generateJWT({
-          id: userData.id,
-          email: userData.email,
-          role: role || "user",
-        });
-
-        console.log("JWT token generation successful");
-
-        // Verify the token immediately to catch any signature issues
-        console.log("Verifying JWT token immediately after generation");
-        const verifiedToken = await verifyJWT(jwtToken);
-
-        if (!verifiedToken) {
-          console.error("JWT verification failed immediately after creation");
-          return {
-            error: { message: "Authentication error: token validation failed" },
-          };
-        }
-
-        console.log("JWT verification successful, payload:", {
-          sub: verifiedToken.sub,
-          role: verifiedToken.role,
-        });
-
-        console.log("Generated JWT token for authentication");
-
-        // Remove password_hash from user data before storing
-        const { password_hash, ...userDataWithoutPassword } = userData;
-
-        // Add role to userData for easier access
-        const userDataWithRole = {
-          ...userDataWithoutPassword,
-          role,
-        };
-
-        console.log(
-          "Calling authenticate with user data including role:",
-          userDataWithRole
-        );
-        await authenticate(jwtToken, userDataWithRole);
-
-        console.log("Sign-in process completed successfully");
-        return { error: null };
-      } catch (error: any) {
-        console.error("JWT generation failed:", error);
-        return { error };
-      }
+      // For now, use a simple token (RLS is disabled anyway)
+      const simpleToken = `user-token-${userData.id}-${Date.now()}`;
+      console.log("Using simple token for authentication");
+
+      // Remove password_hash from user data before storing
+      const { password_hash, ...userDataWithoutPassword } = userData;
+
+      // Add role to userData for easier access
+      const userDataWithRole = {
+        ...userDataWithoutPassword,
+        role,
+      };
+
+      console.log(
+        "Calling authenticate with user data including role:",
+        userDataWithRole
+      );
+      await authenticate(simpleToken, userDataWithRole);
+
+      console.log("Sign-in process completed successfully");
+      return { error: null };
     } catch (error: any) {
       console.error("Sign-in error:", error);
       return { error };
@@ -609,8 +467,8 @@
   const signOut = async () => {
     setLoading(true);
     try {
-      // Clear stored session and user data
-      await removeAuthToken();
+      // Clear stored session
+      await AsyncStorage.removeItem(AUTH_TOKEN_KEY);
       await AsyncStorage.removeItem(USER_DATA_KEY);
 
       // Reset state
@@ -644,11 +502,8 @@
       const expiration = new Date();
       expiration.setHours(expiration.getHours() + 1); // Token valid for 1 hour
 
-      // Get authenticated client for RLS
-      const supabaseAuth = await getAuthenticatedClient();
-
       // Save the reset token directly to users table
-      const { error: updateError } = await supabaseAuth
+      const { error: updateError } = await supabase
         .from("users")
         .update({
           reset_token: resetToken,
@@ -684,11 +539,8 @@
       // Hash the new password
       const hashedPassword = await hashPassword(newPassword);
 
-      // Get authenticated client for RLS
-      const supabaseAuth = await getAuthenticatedClient();
-
       // Update password and clear reset token directly in users table
-      const { error } = await supabaseAuth
+      const { error } = await supabase
         .from("users")
         .update({
           password_hash: hashedPassword,
