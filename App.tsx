--- conflicted
+++ resolved
@@ -1,17 +1,10 @@
-<<<<<<< HEAD
-import React, { useEffect } from "react";
-=======
 import React, { useEffect, useCallback, useState } from "react";
->>>>>>> a1d9aa4d
 import { StatusBar } from "expo-status-bar";
 import { SafeAreaProvider } from "react-native-safe-area-context";
 import { AuthProvider } from "./contexts/AuthContext";
 import { ThemeProvider } from "./contexts/ThemeContext";
 import { AppNavigator } from "./navigation";
 import * as SplashScreen from "expo-splash-screen";
-<<<<<<< HEAD
-import { QueryProvider } from "./lib/query";
-=======
 import * as Linking from "expo-linking";
 import { Alert, AppState, AppStateStatus, Platform } from "react-native";
 import { initEmailService } from "./utils/emailService";
@@ -21,7 +14,6 @@
   resetCacheMetrics,
 } from "./lib/supabase";
 import AsyncStorage from "@react-native-async-storage/async-storage";
->>>>>>> a1d9aa4d
 
 // Keep the splash screen visible while we fetch resources
 SplashScreen.preventAutoHideAsync();
@@ -252,18 +244,6 @@
   }
 
   return (
-<<<<<<< HEAD
-    <QueryProvider>
-      <AuthProvider>
-        <SafeAreaProvider>
-          <ThemeProvider>
-            <AppNavigator />
-            <StatusBar style="auto" />
-          </ThemeProvider>
-        </SafeAreaProvider>
-      </AuthProvider>
-    </QueryProvider>
-=======
     <SafeAreaProvider>
       <ThemeProvider>
         <AuthProvider>
@@ -272,6 +252,5 @@
         </AuthProvider>
       </ThemeProvider>
     </SafeAreaProvider>
->>>>>>> a1d9aa4d
   );
 }