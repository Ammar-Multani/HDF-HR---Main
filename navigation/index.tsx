--- conflicted
+++ resolved
@@ -53,9 +53,6 @@
 import EmployeeProfileScreen from "../screens/employee/EmployeeProfileScreen";
 import EmployeeTasksScreen from "../screens/employee/EmployeeTasksScreen";
 import EmployeeTaskDetailsScreen from "../screens/employee/EmployeeTaskDetailsScreen";
-
-// Test Screen
-import TestScreen from "../screens/TestScreen";
 
 // Stack navigators
 const AuthStack = createNativeStackNavigator();
@@ -121,16 +118,11 @@
     <AuthStack.Screen name="Login" component={LoginScreen} />
     <AuthStack.Screen name="Register" component={RegisterScreen} />
     <AuthStack.Screen name="ForgotPassword" component={ForgotPasswordScreen} />
-<<<<<<< HEAD
-    <AuthStack.Screen name="ResetPassword" component={ResetPasswordScreen} />
-    <AuthStack.Screen name="Test" component={TestScreen} />
-=======
     <AuthStack.Screen
       name="ResetPassword"
       component={ResetPasswordScreen}
       initialParams={{ token: null }}
     />
->>>>>>> a1d9aa4d
   </AuthStack.Navigator>
 );
 
@@ -163,7 +155,6 @@
       name="CreateSuperAdmin"
       component={CreateSuperAdminScreen}
     />
-    <SuperAdminStack.Screen name="Test" component={TestScreen} />
   </SuperAdminStack.Navigator>
 );
 
@@ -211,7 +202,6 @@
       name="Profile"
       component={CompanyAdminProfileScreen}
     />
-    <CompanyAdminStack.Screen name="Test" component={TestScreen} />
   </CompanyAdminStack.Navigator>
 );
 
@@ -242,7 +232,6 @@
       component={EmployeeTaskDetailsScreen}
     />
     <EmployeeStack.Screen name="Profile" component={EmployeeProfileScreen} />
-    <EmployeeStack.Screen name="Test" component={TestScreen} />
   </EmployeeStack.Navigator>
 );
 
